"use client";

import { useChat } from "@ai-sdk/react";
import { PromptInputBasic } from "./chatinput";
import { Markdown } from "./ui/markdown";
import { ChangeEvent, useEffect, useState } from "react";
import Image from "next/image";
import LogoSvg from "@/logo.svg";
import { cn } from "@/lib/utils";
import { motion, AnimatePresence } from "motion/react";
import { ChatContainer } from "./ui/chat-container";
import { Message } from "ai";
import { useFilesystemStore } from "@/lib/filesystem-store";
<<<<<<< HEAD
import { ApplyPatchSchema, LsSchema, ReadFileSchema } from "@/lib/tools";
import { ReviewDecision } from "@/agent";

interface PatchApprovalDialogProps {
  patch: string;
  onDecision: (decision: ReviewDecision, message?: string) => void;
}

// Simple approval dialog for patches
function PatchApprovalDialog({ patch, onDecision }: PatchApprovalDialogProps) {
  const [customMessage, setCustomMessage] = useState("");

  return (
    <div className="fixed inset-0 bg-black/50 flex items-center justify-center z-50">
      <div className="bg-white dark:bg-gray-900 rounded-lg p-6 max-w-3xl max-h-[80vh] overflow-y-auto">
        <h2 className="text-xl font-semibold mb-4">Approve Code Changes?</h2>
        <div className="bg-gray-100 dark:bg-gray-800 p-4 rounded overflow-auto mb-4 max-h-[50vh]">
          <pre className="whitespace-pre-wrap text-sm">{patch}</pre>
        </div>
        <div className="mb-4">
          <input
            type="text"
            placeholder="Optional feedback message"
            className="w-full p-2 border rounded dark:bg-gray-800 dark:border-gray-700"
            value={customMessage}
            onChange={(e) => setCustomMessage(e.target.value)}
          />
        </div>
        <div className="flex justify-end gap-3">
          <button
            className="px-4 py-2 bg-red-500 text-white rounded hover:bg-red-600"
            onClick={() => onDecision(ReviewDecision.NO_EXIT, customMessage)}
          >
            Reject & Stop
          </button>
          <button
            className="px-4 py-2 bg-yellow-500 text-white rounded hover:bg-yellow-600"
            onClick={() => onDecision(ReviewDecision.NO_CONTINUE, customMessage)}
          >
            Reject & Continue
          </button>
          <button
            className="px-4 py-2 bg-green-500 text-white rounded hover:bg-green-600"
            onClick={() => onDecision(ReviewDecision.YES, customMessage)}
          >
            Approve
          </button>
          <button
            className="px-4 py-2 bg-blue-500 text-white rounded hover:bg-blue-600"
            onClick={() => onDecision(ReviewDecision.ALWAYS, customMessage)}
          >
            Always Approve
          </button>
        </div>
      </div>
    </div>
  );
}

// Display commit and push notifications
function GitStatusNotification({
  lastCommitInfo, 
  lastPushInfo
}: {
  lastCommitInfo: {
    hash: string;
    message: string;
    timestamp: Date;
  } | null;
  lastPushInfo: {
    success: boolean;
    timestamp: Date;
    error?: string;
  } | null;
}) {
  const [showCommit, setShowCommit] = useState(!!lastCommitInfo);
  const [showPush, setShowPush] = useState(!!lastPushInfo);
  
  // Auto-hide notifications after 5 seconds
  useEffect(() => {
    if (lastCommitInfo) {
      setShowCommit(true);
      const timer = setTimeout(() => setShowCommit(false), 5000);
      return () => clearTimeout(timer);
    }
  }, [lastCommitInfo]);
  
  useEffect(() => {
    if (lastPushInfo) {
      setShowPush(true);
      const timer = setTimeout(() => setShowPush(false), 5000);
      return () => clearTimeout(timer);
    }
  }, [lastPushInfo]);
  
  if (!showCommit && !showPush) return null;
  
  return (
    <div className="fixed top-4 right-4 z-50 flex flex-col gap-2">
      {showCommit && lastCommitInfo && (
        <div className="bg-gray-800 text-white p-3 rounded shadow-lg max-w-md">
          <div className="flex justify-between items-center mb-1">
            <span className="font-medium">Commit Created</span>
            <button 
              className="text-gray-400 hover:text-white" 
              onClick={() => setShowCommit(false)}
            >
              ×
            </button>
          </div>
          <div className="text-sm text-gray-300">{lastCommitInfo.message}</div>
          <div className="text-xs text-gray-400 mt-1">
            {lastCommitInfo.hash.substring(0, 7)} • {lastCommitInfo.timestamp.toLocaleTimeString()}
          </div>
        </div>
      )}
      
      {showPush && lastPushInfo && (
        <div className={`p-3 rounded shadow-lg max-w-md ${lastPushInfo.success ? 'bg-green-600' : 'bg-red-600'} text-white`}>
          <div className="flex justify-between items-center mb-1">
            <span className="font-medium">
              {lastPushInfo.success ? 'Push Successful' : 'Push Failed'}
            </span>
            <button 
              className="text-gray-200 hover:text-white" 
              onClick={() => setShowPush(false)}
            >
              ×
            </button>
          </div>
          {!lastPushInfo.success && lastPushInfo.error && (
            <div className="text-sm">{lastPushInfo.error}</div>
          )}
          <div className="text-xs text-gray-200 mt-1">
            {lastPushInfo.timestamp.toLocaleTimeString()}
          </div>
        </div>
      )}
    </div>
  );
}
=======
import { CatSchema, GrepSchema, LsSchema } from "@/lib/tools";
import { ToolRenderer } from "./ToolRenderer";
>>>>>>> 76804c0d

export default function Chat(props: {
  appId: string;
  initialMessages: Message[];
}) {
  const [enabled, setEnabled] = useState(true);
  const [showPatchDialog, setShowPatchDialog] = useState(false);
  const [currentPatch, setCurrentPatch] = useState("");
  const [pendingToolCall, setPendingToolCall] = useState<any>(null);
  
  // Get filesystem store state for git operations
  const filesystemStore = useFilesystemStore();
  const lastCommitInfo = filesystemStore.lastCommitInfo;
  const lastPushInfo = filesystemStore.lastPushInfo;
  
  const {
    messages,
    handleSubmit,
    input,
    handleInputChange,
    status,
    addToolResult,
  } = useChat({
    initialMessages: props.initialMessages,
    generateId: () => {
      return "cs-" + crypto.randomUUID();
    },
    sendExtraMessageFields: true,
    onToolCall: async (tool) => {
<<<<<<< HEAD
      console.log("Tool called", tool);
      
      if (tool.toolCall.toolName === "ls") {
        setEnabled(false);
        try {
          const res = await filesystemStore
            .ls(tool.toolCall.args as LsSchema)
            .catch((e) => {
              console.error("Error calling ls tool", e);
              return {
                error: e.message || String(e),
              };
            });
          
          addToolResult({
            toolCallId: tool.toolCall.toolCallId,
            result: res,
          });
          
          return res;
        } finally {
          setEnabled(true);
        }
      }
      
      if (tool.toolCall.toolName === "readFile") {
        setEnabled(false);
        try {
          const { path } = tool.toolCall.args as ReadFileSchema;
          const content = await filesystemStore.readFile(path);
          
          const result = content || `Error: File not found or cannot be read: ${path}`;
          
          addToolResult({
            toolCallId: tool.toolCall.toolCallId,
            result,
          });
          
          return result;
        } finally {
          setEnabled(true);
        }
      }
      
      if (tool.toolCall.toolName === "applyPatch") {
        setEnabled(false);
        try {
          const { patch } = tool.toolCall.args as ApplyPatchSchema;
          
          // Save current patch and tool call for the approval dialog
          setCurrentPatch(patch);
          setPendingToolCall(tool);
          setShowPatchDialog(true);
          
          // The actual result will be handled when the user makes a decision
          // Return a promise that will be resolved later
          return new Promise((resolve) => {
            // Store the resolve function in the pendingToolCall
            setPendingToolCall({
              ...tool,
              resolve,
            });
          });
        } catch (error) {
          setEnabled(true);
          console.error("Error with applyPatch", error);
          
          const errorMessage = error instanceof Error 
            ? error.message 
            : String(error);
            
          addToolResult({
            toolCallId: tool.toolCall.toolCallId,
            result: `Error: ${errorMessage}`,
          });
          
          return `Error: ${errorMessage}`;
        }
=======
      if (tool.toolCall.toolName === "ls") {
        setEnabled(false);
        const res = await filesystemStore
          .ls(tool.toolCall.args as LsSchema)
          .catch((e) => {
            return {
              error: e,
            };
          });
        await addToolResult({
          toolCallId: tool.toolCall.toolCallId,
          result: res,
        });

        setEnabled(true);
        // return res;
      } else if (tool.toolCall.toolName === "cat") {
        setEnabled(false);
        let res;
        try {
          const fileContent = await filesystemStore.getFileContent(
            (tool.toolCall.args as CatSchema).path
          );
          // For chat display, we only need the content as a string
          res =
            typeof fileContent?.content === "string"
              ? fileContent.content
              : "File content not available";
        } catch (e) {
          res = {
            error: e instanceof Error ? e.message : String(e),
          };
        }

        await addToolResult({
          toolCallId: tool.toolCall.toolCallId,
          result: res,
        });

        setEnabled(true);
      } else if (tool.toolCall.toolName === "grep") {
        setEnabled(false);
        let res;
        try {
          // Call the grep method from filesystemStore
          res = await filesystemStore
            .grep(tool.toolCall.args as GrepSchema)
            .catch((e) => {
              return {
                error: e instanceof Error ? e.message : String(e),
              };
            });
        } catch (e) {
          res = {
            error: e instanceof Error ? e.message : String(e),
          };
        }

        await addToolResult({
          toolCallId: tool.toolCall.toolCallId,
          result: res,
        });

        setEnabled(true);
>>>>>>> 76804c0d
      }
    },
    headers: {
      "Adorable-App-Id": props.appId,
    },
    api: "/api/chat",
  });

  // Handle patch approval decision
  const handlePatchDecision = async (decision: ReviewDecision, message?: string) => {
    if (!pendingToolCall) return;
    
    setShowPatchDialog(false);
    
    try {
      let result: string;
      
      if (decision === ReviewDecision.YES || decision === ReviewDecision.ALWAYS) {
        // Apply the patch
        const { patch } = pendingToolCall.toolCall.args as ApplyPatchSchema;
        result = await filesystemStore.applyPatch(patch);
      } else {
        // Rejected
        result = `Changes rejected by user${message ? `: ${message}` : '.'}`;
      }
      
      // Return the result to the AI
      addToolResult({
        toolCallId: pendingToolCall.toolCall.toolCallId,
        result,
      });
      
      // Resolve the pending promise
      if (pendingToolCall.resolve) {
        pendingToolCall.resolve(result);
      }
    } catch (error) {
      console.error("Error handling patch decision", error);
      
      const errorMessage = error instanceof Error 
        ? error.message 
        : String(error);
        
      addToolResult({
        toolCallId: pendingToolCall.toolCall.toolCallId,
        result: `Error: ${errorMessage}`,
      });
      
      if (pendingToolCall.resolve) {
        pendingToolCall.resolve(`Error: ${errorMessage}`);
      }
    } finally {
      setPendingToolCall(null);
      setCurrentPatch("");
      setEnabled(true);
    }
  };

  // Create a wrapper for handleInputChange to match expected function signature
  const onValueChange = (value: string) => {
    handleInputChange({
      target: { value },
    } as ChangeEvent<HTMLTextAreaElement>);
  };

  // Create a submission handler
  const onSubmit = (e?: Event) => {
    if (!enabled) {
      return;
    }
    if (e?.preventDefault) {
      e.preventDefault();
    }
    handleSubmit(e);
  };

  return (
    <div className="flex flex-col h-full">
      {showPatchDialog && (
        <PatchApprovalDialog 
          patch={currentPatch} 
          onDecision={handlePatchDecision} 
        />
      )}
      
      <GitStatusNotification 
        lastCommitInfo={lastCommitInfo} 
        lastPushInfo={lastPushInfo} 
      />
      
      <div className="flex-1 overflow-y-auto p-3 flex flex-col space-y-6">
        <ChatContainer autoScroll>
          <AnimatePresence>
            {messages.map((message, index) => (
              <motion.div
                key={message.id}
                initial={{ opacity: 0 }}
                animate={{ opacity: 1 }}
                exit={{ opacity: 0 }}
              >
                <div
                  className={cn(
                    "flex flex-row items-center gap-2",
                    message.role === "user" ? "justify-end" : "justify-start"
                  )}
                >
                  {message.role === "user" ? null : (
                    <div className="flex items-center h-8">
                      <AnimatePresence mode="popLayout">
                        {index === messages.length - 1 && message.role === "assistant" && (
                          <motion.div
                            key="logo"
                            className="z-[-1]"
                            initial={{ y: 20, opacity: 0 }}
                            animate={{ y: 0, opacity: 1 }}
                            exit={{ y: 20, opacity: 0 }}
                            transition={{
                              type: "spring",
                              stiffness: 300,
                              damping: 25,
                            }}
                          >
                            <Image
                              className="h-8 w-8 z-[-1] mr-2"
                              src={LogoSvg}
                              alt="Logo"
                            />
                          </motion.div>
                        )}
                        <motion.p
                          className={cn(
                            "text-xs font-medium text-gray-500",
                            index === messages.length - 1 ? "" : "mb-2"
                          )}
                          layout="position"
                          layoutId={`name-${message.id}`}
                          transition={{
                            type: "spring",
                            stiffness: 300,
                            damping: 25,
                          }}
                        >
                          {message.role === "system" ? "System" : "Styley"}
                        </motion.p>
                      </AnimatePresence>
                    </div>
                  )}
                  {message.role === "user" && (
                    <p className="text-xs font-medium text-gray-500">You</p>
                  )}
                </div>
                <div
                  className={cn(
                    "flex flex-col gap-1 pt-2 ",
                    message.role === "user"
                      ? ""
                      : "rounded-tr-lg rounded-bl-lg rounded-br-lg bg-muted border border-border z-10 mb-4"
                  )}
                >
                  <div
                    className={cn(
                      "prose-container",
                      message.role === "user" ? "ml-auto " : "mr-auto px-2.5"
                    )}
                  >
                    {Array.isArray(message.parts) ? (
                      message.parts.map((part, index) => {
                        if (part.type === "text") {
                          return (
                            <div key={index} className="mb-4">
                              <Markdown className="prose prose-sm dark:prose-invert max-w-none">
                                {part.text}
                              </Markdown>
                            </div>
                          );
                        } else if (
                          part.type &&
                          part.type === "tool-invocation"
                        ) {
                          return (
                            <ToolRenderer
                              key={index}
                              toolInvocation={part.toolInvocation}
                            />
                          );
                        }
                      })
                    ) : message.content ? (
                      <Markdown className="prose prose-sm dark:prose-invert max-w-none">
                        {message.content}
                      </Markdown>
                    ) : (
                      <p className="text-gray-500">No content</p>
                    )}
                  </div>
                </div>
              </motion.div>
            ))}
            {messages.length === 0 && (
              <div className="text-center text-gray-400 mt-16">
                <p className="mb-2">Send a message to start a conversation</p>
                <p className="text-xs">
                  All messages will be displayed on the left side
                </p>
              </div>
            )}
          </AnimatePresence>
        </ChatContainer>
      </div>
      <div className="p-3 sticky bottom-0 transition-all bg-white/80 dark:bg-gray-900/80 backdrop-blur-sm z-10">
        <PromptInputBasic
          input={input || ""}
          onSubmit={onSubmit}
          disabled={!enabled}
          onValueChange={onValueChange}
          isGenerating={status === "streaming" || status === "submitted"}
        />
      </div>
    </div>
  );
}<|MERGE_RESOLUTION|>--- conflicted
+++ resolved
@@ -11,9 +11,10 @@
 import { ChatContainer } from "./ui/chat-container";
 import { Message } from "ai";
 import { useFilesystemStore } from "@/lib/filesystem-store";
-<<<<<<< HEAD
-import { ApplyPatchSchema, LsSchema, ReadFileSchema } from "@/lib/tools";
+import { ApplyPatchSchema } from "@/lib/tools";
 import { ReviewDecision } from "@/agent";
+import { CatSchema, GrepSchema, LsSchema } from "@/lib/tools";
+import { ToolRenderer } from "./ToolRenderer";
 
 interface PatchApprovalDialogProps {
   patch: string;
@@ -49,7 +50,9 @@
           </button>
           <button
             className="px-4 py-2 bg-yellow-500 text-white rounded hover:bg-yellow-600"
-            onClick={() => onDecision(ReviewDecision.NO_CONTINUE, customMessage)}
+            onClick={() =>
+              onDecision(ReviewDecision.NO_CONTINUE, customMessage)
+            }
           >
             Reject & Continue
           </button>
@@ -73,8 +76,8 @@
 
 // Display commit and push notifications
 function GitStatusNotification({
-  lastCommitInfo, 
-  lastPushInfo
+  lastCommitInfo,
+  lastPushInfo,
 }: {
   lastCommitInfo: {
     hash: string;
@@ -89,7 +92,7 @@
 }) {
   const [showCommit, setShowCommit] = useState(!!lastCommitInfo);
   const [showPush, setShowPush] = useState(!!lastPushInfo);
-  
+
   // Auto-hide notifications after 5 seconds
   useEffect(() => {
     if (lastCommitInfo) {
@@ -98,7 +101,7 @@
       return () => clearTimeout(timer);
     }
   }, [lastCommitInfo]);
-  
+
   useEffect(() => {
     if (lastPushInfo) {
       setShowPush(true);
@@ -106,17 +109,17 @@
       return () => clearTimeout(timer);
     }
   }, [lastPushInfo]);
-  
+
   if (!showCommit && !showPush) return null;
-  
+
   return (
     <div className="fixed top-4 right-4 z-50 flex flex-col gap-2">
       {showCommit && lastCommitInfo && (
         <div className="bg-gray-800 text-white p-3 rounded shadow-lg max-w-md">
           <div className="flex justify-between items-center mb-1">
             <span className="font-medium">Commit Created</span>
-            <button 
-              className="text-gray-400 hover:text-white" 
+            <button
+              className="text-gray-400 hover:text-white"
               onClick={() => setShowCommit(false)}
             >
               ×
@@ -124,19 +127,24 @@
           </div>
           <div className="text-sm text-gray-300">{lastCommitInfo.message}</div>
           <div className="text-xs text-gray-400 mt-1">
-            {lastCommitInfo.hash.substring(0, 7)} • {lastCommitInfo.timestamp.toLocaleTimeString()}
+            {lastCommitInfo.hash.substring(0, 7)} •{" "}
+            {lastCommitInfo.timestamp.toLocaleTimeString()}
           </div>
         </div>
       )}
-      
+
       {showPush && lastPushInfo && (
-        <div className={`p-3 rounded shadow-lg max-w-md ${lastPushInfo.success ? 'bg-green-600' : 'bg-red-600'} text-white`}>
+        <div
+          className={`p-3 rounded shadow-lg max-w-md ${
+            lastPushInfo.success ? "bg-green-600" : "bg-red-600"
+          } text-white`}
+        >
           <div className="flex justify-between items-center mb-1">
             <span className="font-medium">
-              {lastPushInfo.success ? 'Push Successful' : 'Push Failed'}
+              {lastPushInfo.success ? "Push Successful" : "Push Failed"}
             </span>
-            <button 
-              className="text-gray-200 hover:text-white" 
+            <button
+              className="text-gray-200 hover:text-white"
               onClick={() => setShowPush(false)}
             >
               ×
@@ -153,10 +161,6 @@
     </div>
   );
 }
-=======
-import { CatSchema, GrepSchema, LsSchema } from "@/lib/tools";
-import { ToolRenderer } from "./ToolRenderer";
->>>>>>> 76804c0d
 
 export default function Chat(props: {
   appId: string;
@@ -166,12 +170,12 @@
   const [showPatchDialog, setShowPatchDialog] = useState(false);
   const [currentPatch, setCurrentPatch] = useState("");
   const [pendingToolCall, setPendingToolCall] = useState<any>(null);
-  
+
   // Get filesystem store state for git operations
   const filesystemStore = useFilesystemStore();
   const lastCommitInfo = filesystemStore.lastCommitInfo;
   const lastPushInfo = filesystemStore.lastPushInfo;
-  
+
   const {
     messages,
     handleSubmit,
@@ -186,9 +190,8 @@
     },
     sendExtraMessageFields: true,
     onToolCall: async (tool) => {
-<<<<<<< HEAD
       console.log("Tool called", tool);
-      
+
       if (tool.toolCall.toolName === "ls") {
         setEnabled(false);
         try {
@@ -200,47 +203,28 @@
                 error: e.message || String(e),
               };
             });
-          
+
           addToolResult({
             toolCallId: tool.toolCall.toolCallId,
             result: res,
           });
-          
+
           return res;
         } finally {
           setEnabled(true);
         }
       }
-      
-      if (tool.toolCall.toolName === "readFile") {
-        setEnabled(false);
-        try {
-          const { path } = tool.toolCall.args as ReadFileSchema;
-          const content = await filesystemStore.readFile(path);
-          
-          const result = content || `Error: File not found or cannot be read: ${path}`;
-          
-          addToolResult({
-            toolCallId: tool.toolCall.toolCallId,
-            result,
-          });
-          
-          return result;
-        } finally {
-          setEnabled(true);
-        }
-      }
-      
+
       if (tool.toolCall.toolName === "applyPatch") {
         setEnabled(false);
         try {
           const { patch } = tool.toolCall.args as ApplyPatchSchema;
-          
+
           // Save current patch and tool call for the approval dialog
           setCurrentPatch(patch);
           setPendingToolCall(tool);
           setShowPatchDialog(true);
-          
+
           // The actual result will be handled when the user makes a decision
           // Return a promise that will be resolved later
           return new Promise((resolve) => {
@@ -253,36 +237,19 @@
         } catch (error) {
           setEnabled(true);
           console.error("Error with applyPatch", error);
-          
-          const errorMessage = error instanceof Error 
-            ? error.message 
-            : String(error);
-            
+
+          const errorMessage =
+            error instanceof Error ? error.message : String(error);
+
           addToolResult({
             toolCallId: tool.toolCall.toolCallId,
             result: `Error: ${errorMessage}`,
           });
-          
+
           return `Error: ${errorMessage}`;
         }
-=======
-      if (tool.toolCall.toolName === "ls") {
-        setEnabled(false);
-        const res = await filesystemStore
-          .ls(tool.toolCall.args as LsSchema)
-          .catch((e) => {
-            return {
-              error: e,
-            };
-          });
-        await addToolResult({
-          toolCallId: tool.toolCall.toolCallId,
-          result: res,
-        });
-
-        setEnabled(true);
-        // return res;
-      } else if (tool.toolCall.toolName === "cat") {
+      }
+      if (tool.toolCall.toolName === "cat") {
         setEnabled(false);
         let res;
         try {
@@ -306,7 +273,8 @@
         });
 
         setEnabled(true);
-      } else if (tool.toolCall.toolName === "grep") {
+      }
+      if (tool.toolCall.toolName === "grep") {
         setEnabled(false);
         let res;
         try {
@@ -330,7 +298,6 @@
         });
 
         setEnabled(true);
->>>>>>> 76804c0d
       }
     },
     headers: {
@@ -340,45 +307,50 @@
   });
 
   // Handle patch approval decision
-  const handlePatchDecision = async (decision: ReviewDecision, message?: string) => {
+  const handlePatchDecision = async (
+    decision: ReviewDecision,
+    message?: string
+  ) => {
     if (!pendingToolCall) return;
-    
+
     setShowPatchDialog(false);
-    
+
     try {
       let result: string;
-      
-      if (decision === ReviewDecision.YES || decision === ReviewDecision.ALWAYS) {
+
+      if (
+        decision === ReviewDecision.YES ||
+        decision === ReviewDecision.ALWAYS
+      ) {
         // Apply the patch
         const { patch } = pendingToolCall.toolCall.args as ApplyPatchSchema;
         result = await filesystemStore.applyPatch(patch);
       } else {
         // Rejected
-        result = `Changes rejected by user${message ? `: ${message}` : '.'}`;
-      }
-      
+        result = `Changes rejected by user${message ? `: ${message}` : "."}`;
+      }
+
       // Return the result to the AI
       addToolResult({
         toolCallId: pendingToolCall.toolCall.toolCallId,
         result,
       });
-      
+
       // Resolve the pending promise
       if (pendingToolCall.resolve) {
         pendingToolCall.resolve(result);
       }
     } catch (error) {
       console.error("Error handling patch decision", error);
-      
-      const errorMessage = error instanceof Error 
-        ? error.message 
-        : String(error);
-        
+
+      const errorMessage =
+        error instanceof Error ? error.message : String(error);
+
       addToolResult({
         toolCallId: pendingToolCall.toolCall.toolCallId,
         result: `Error: ${errorMessage}`,
       });
-      
+
       if (pendingToolCall.resolve) {
         pendingToolCall.resolve(`Error: ${errorMessage}`);
       }
@@ -410,17 +382,17 @@
   return (
     <div className="flex flex-col h-full">
       {showPatchDialog && (
-        <PatchApprovalDialog 
-          patch={currentPatch} 
-          onDecision={handlePatchDecision} 
+        <PatchApprovalDialog
+          patch={currentPatch}
+          onDecision={handlePatchDecision}
         />
       )}
-      
-      <GitStatusNotification 
-        lastCommitInfo={lastCommitInfo} 
-        lastPushInfo={lastPushInfo} 
+
+      <GitStatusNotification
+        lastCommitInfo={lastCommitInfo}
+        lastPushInfo={lastPushInfo}
       />
-      
+
       <div className="flex-1 overflow-y-auto p-3 flex flex-col space-y-6">
         <ChatContainer autoScroll>
           <AnimatePresence>
@@ -440,26 +412,27 @@
                   {message.role === "user" ? null : (
                     <div className="flex items-center h-8">
                       <AnimatePresence mode="popLayout">
-                        {index === messages.length - 1 && message.role === "assistant" && (
-                          <motion.div
-                            key="logo"
-                            className="z-[-1]"
-                            initial={{ y: 20, opacity: 0 }}
-                            animate={{ y: 0, opacity: 1 }}
-                            exit={{ y: 20, opacity: 0 }}
-                            transition={{
-                              type: "spring",
-                              stiffness: 300,
-                              damping: 25,
-                            }}
-                          >
-                            <Image
-                              className="h-8 w-8 z-[-1] mr-2"
-                              src={LogoSvg}
-                              alt="Logo"
-                            />
-                          </motion.div>
-                        )}
+                        {index === messages.length - 1 &&
+                          message.role === "assistant" && (
+                            <motion.div
+                              key="logo"
+                              className="z-[-1]"
+                              initial={{ y: 20, opacity: 0 }}
+                              animate={{ y: 0, opacity: 1 }}
+                              exit={{ y: 20, opacity: 0 }}
+                              transition={{
+                                type: "spring",
+                                stiffness: 300,
+                                damping: 25,
+                              }}
+                            >
+                              <Image
+                                className="h-8 w-8 z-[-1] mr-2"
+                                src={LogoSvg}
+                                alt="Logo"
+                              />
+                            </motion.div>
+                          )}
                         <motion.p
                           className={cn(
                             "text-xs font-medium text-gray-500",
